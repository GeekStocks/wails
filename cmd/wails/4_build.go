package main

import (
	"fmt"
	"os"
	"runtime"
	"strings"

	"github.com/leaanthony/spinner"
	"github.com/wailsapp/wails/cmd"
)

func init() {

	var packageApp = false
	var forceRebuild = false
	var debugMode = false
	var typescriptFilename = ""
<<<<<<< HEAD
	var verbose = false
=======
	var platform = ""
>>>>>>> 4eebbfd2

	buildSpinner := spinner.NewSpinner()
	buildSpinner.SetSpinSpeed(50)

	commandDescription := `This command will check to ensure all pre-requistes are installed prior to building. If not, it will attempt to install them. Building comprises of a number of steps: install frontend dependencies, build frontend, pack frontend, compile main application.`
	initCmd := app.Command("build", "Builds your Wails project").
		LongDescription(commandDescription).
		BoolFlag("p", "Package application on successful build", &packageApp).
		BoolFlag("f", "Force rebuild of application components", &forceRebuild).
		BoolFlag("d", "Build in Debug mode", &debugMode).
<<<<<<< HEAD
		BoolFlag("verbose", "Verbose output", &verbose).
		StringFlag("t", "Generate Typescript definitions to given file (at runtime)", &typescriptFilename)
=======
		StringFlag("t", "Generate Typescript definitions to given file (at runtime)", &typescriptFilename).
		StringFlag("x", "Cross-compile application to specified platform via xgo", &platform)
>>>>>>> 4eebbfd2

	initCmd.Action(func() error {

		message := "Building Application"
		if packageApp {
			message = "Packaging Application"
		}
		if forceRebuild {
			message += " (force rebuild)"
		}
		logger.PrintSmallBanner(message)
		fmt.Println()

		// Project options
		projectOptions := &cmd.ProjectOptions{}
		projectOptions.Verbose = verbose

		// Check we are in project directory
		// Check project.json loads correctly
		fs := cmd.NewFSHelper()
		err := projectOptions.LoadConfig(fs.Cwd())
		if err != nil {
			return fmt.Errorf("Unable to find 'project.json'. Please check you are in a Wails project directory")
		}

		// Validate config
		// Check if we have a frontend
		err = cmd.ValidateFrontendConfig(projectOptions)
		if err != nil {
			return err
		}

		// Program checker
		program := cmd.NewProgramHelper()

		if projectOptions.FrontEnd != nil {
			// npm
			if !program.IsInstalled("npm") {
				return fmt.Errorf("it appears npm is not installed. Please install and run again")
			}
		}

		// Save project directory
		projectDir := fs.Cwd()

		// Install deps
		if projectOptions.FrontEnd != nil {
			err = cmd.InstallFrontendDeps(projectDir, projectOptions, forceRebuild, "build")
			if err != nil {
				return err
			}

			// Ensure that runtime init.js is the production version
			err = cmd.InstallProdRuntime(projectDir, projectOptions)
			if err != nil {
				return err
			}
		}

		// Move to project directory
		err = os.Chdir(projectDir)
		if err != nil {
			return err
		}

		// Install dependencies
		err = cmd.InstallGoDependencies(projectOptions.Verbose)
		if err != nil {
			return err
		}

		// Build application
		buildMode := cmd.BuildModeProd
		if debugMode {
			buildMode = cmd.BuildModeDebug
		}

		// Save if we wish to dump typescript or not
		if typescriptFilename != "" {
			projectOptions.SetTypescriptDefsFilename(typescriptFilename)
		}

		// Update go.mod if it is out of sync with current version
		outofsync, err := cmd.GoModOutOfSync()
		if err != nil {
			return err
		}
		gomodVersion, err := cmd.GetWailsVersion()
		if err != nil {
			return err
		}
		if outofsync {
			syncMessage := fmt.Sprintf("Updating go.mod (Wails version %s => %s)", gomodVersion, cmd.Version)
			buildSpinner := spinner.NewSpinner(syncMessage)
			buildSpinner.Start()
			err := cmd.UpdateGoModVersion()
			if err != nil {
				buildSpinner.Error(err.Error())
				return err
			}
			buildSpinner.Success()
		}

		// Set cross-compile
		projectOptions.Platform = runtime.GOOS
		if len(platform) > 0 {
			projectOptions.CrossCompile = true
			projectOptions.Platform = platform
			projectOptions.Architecture = "amd64"

			// check build architecture
			if strings.Contains(platform, "/") {
				p := strings.Split(platform, "/")
				projectOptions.Platform = p[0]
				projectOptions.Architecture = p[1]
			}
		}

		err = cmd.BuildApplication(projectOptions.BinaryName, forceRebuild, buildMode, packageApp, projectOptions)
		if err != nil {
			return err
		}

		logger.Yellow("Awesome! Project '%s' built!", projectOptions.Name)

		return nil

	})
}<|MERGE_RESOLUTION|>--- conflicted
+++ resolved
@@ -16,11 +16,8 @@
 	var forceRebuild = false
 	var debugMode = false
 	var typescriptFilename = ""
-<<<<<<< HEAD
 	var verbose = false
-=======
 	var platform = ""
->>>>>>> 4eebbfd2
 
 	buildSpinner := spinner.NewSpinner()
 	buildSpinner.SetSpinSpeed(50)
@@ -31,13 +28,9 @@
 		BoolFlag("p", "Package application on successful build", &packageApp).
 		BoolFlag("f", "Force rebuild of application components", &forceRebuild).
 		BoolFlag("d", "Build in Debug mode", &debugMode).
-<<<<<<< HEAD
 		BoolFlag("verbose", "Verbose output", &verbose).
-		StringFlag("t", "Generate Typescript definitions to given file (at runtime)", &typescriptFilename)
-=======
 		StringFlag("t", "Generate Typescript definitions to given file (at runtime)", &typescriptFilename).
 		StringFlag("x", "Cross-compile application to specified platform via xgo", &platform)
->>>>>>> 4eebbfd2
 
 	initCmd.Action(func() error {
 

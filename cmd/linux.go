package cmd

import (
	"fmt"
	"io/ioutil"
	"net/url"
	"os"
	"runtime"
	"strings"

	"github.com/pkg/browser"
)

// LinuxDistribution is of type int
type LinuxDistribution int

const (
	// Unknown is the catch-all distro
	Unknown LinuxDistribution = iota
	// Debian distribution
	Debian
	// Ubuntu distribution
	Ubuntu
	// Arch linux distribution
	Arch
	// CentOS linux distribution
	CentOS
	// Fedora linux distribution
	Fedora
	// Gentoo distribution
	Gentoo
	// Zorin distribution
	Zorin
	// Parrot distribution
	Parrot
)

// DistroInfo contains all the information relating to a linux distribution
type DistroInfo struct {
	Distribution LinuxDistribution
	Name         string
	ID           string
	Description  string
	Release      string
}

// GetLinuxDistroInfo returns information about the running linux distribution
func GetLinuxDistroInfo() *DistroInfo {
	result := &DistroInfo{
		Distribution: Unknown,
		ID:           "unknown",
		Name:         "Unknown",
	}
	_, err := os.Stat("/etc/os-release")
	if !os.IsNotExist(err) {
		osRelease, _ := ioutil.ReadFile("/etc/os-release")
		result = parseOsRelease(string(osRelease))
	}
	return result
}

// parseOsRelease parses the given os-release data and returns
// a DistroInfo struct with the details
func parseOsRelease(osRelease string) *DistroInfo {
	result := &DistroInfo{Distribution: Unknown}

	// Default value
	osID := "unknown"
	osNAME := "Unknown"
	version := ""

	// Split into lines
	lines := strings.Split(osRelease, "\n")
	// Iterate lines
	for _, line := range lines {
		// Split each line by the equals char
		splitLine := strings.SplitN(line, "=", 2)
		// Check we have
		if len(splitLine) != 2 {
			continue
		}
<<<<<<< HEAD
		switch splitLine[0] {
		case "ID":
			osID = strings.Trim(splitLine[1], "\"")
		case "NAME":
			osNAME = strings.Trim(splitLine[1], "\"")
		case "VERSION_ID":
			version = strings.Trim(splitLine[1], "\"")
=======
		// Check distro name against list of distros
		result.Release = version
		result.DiscoveredBy = "/etc/os-release"
		switch osID {
		case "debian":
			result.Distribution = Debian
		case "ubuntu":
			result.Distribution = Ubuntu
		case "arch":
			result.Distribution = Arch
		case "fedora":
			result.Distribution = Fedora
		case "centos":
			result.Distribution = CentOS
		case "gentoo":
			result.Distribution = Gentoo
		case "zorin":
			result.Distribution = Zorin
		case "parrot":
			result.Distribution = Parrot
		default:
			result.Distribution = Unknown
>>>>>>> 839815e2
		}
	}
	// Check distro name against list of distros
	result.Release = version
	switch osID {
	case "fedora":
		result.Distribution = Fedora
	case "centos":
		result.Distribution = CentOS
	case "arch":
		result.Distribution = Arch
	case "debian":
		result.Distribution = Debian
	case "ubuntu":
		result.Distribution = Ubuntu
	case "gentoo":
		result.Distribution = Gentoo
	case "zorin":
		result.Distribution = Zorin
	default:
		result.Distribution = Unknown
	}

	result.ID = osID
	result.Name = osNAME
	return result
}

// EqueryInstalled uses equery to see if a package is installed
func EqueryInstalled(packageName string) (bool, error) {
	program := NewProgramHelper()
	equery := program.FindProgram("equery")
	if equery == nil {
		return false, fmt.Errorf("cannont check dependencies: equery not found")
	}
	_, _, exitCode, _ := equery.Run("l", packageName)
	return exitCode == 0, nil
}

// DpkgInstalled uses dpkg to see if a package is installed
func DpkgInstalled(packageName string) (bool, error) {
	program := NewProgramHelper()
	dpkg := program.FindProgram("dpkg")
	if dpkg == nil {
		return false, fmt.Errorf("cannot check dependencies: dpkg not found")
	}
	_, _, exitCode, _ := dpkg.Run("-L", packageName)
	return exitCode == 0, nil
}

// PacmanInstalled uses pacman to see if a package is installed.
func PacmanInstalled(packageName string) (bool, error) {
	program := NewProgramHelper()
	pacman := program.FindProgram("pacman")
	if pacman == nil {
		return false, fmt.Errorf("cannot check dependencies: pacman not found")
	}
	_, _, exitCode, _ := pacman.Run("-Qs", packageName)
	return exitCode == 0, nil
}

// RpmInstalled uses rpm to see if a package is installed
func RpmInstalled(packageName string) (bool, error) {
	program := NewProgramHelper()
	rpm := program.FindProgram("rpm")
	if rpm == nil {
		return false, fmt.Errorf("cannot check dependencies: rpm not found")
	}
	_, _, exitCode, _ := rpm.Run("--query", packageName)
	return exitCode == 0, nil
}

// RequestSupportForDistribution promts the user to submit a request to support their
// currently unsupported distribution
func RequestSupportForDistribution(distroInfo *DistroInfo, libraryName string) error {
	var logger = NewLogger()
	defaultError := fmt.Errorf("unable to check libraries on distribution '%s'. Please ensure that the '%s' equivalent is installed", distroInfo.Name, libraryName)

	logger.Yellow("Distribution '%s' is not currently supported, but we would love to!", distroInfo.Name)
	q := fmt.Sprintf("Would you like to submit a request to support distribution '%s'?", distroInfo.Name)
	result := Prompt(q, "yes")
	if strings.ToLower(result) != "yes" {
		return defaultError
	}

	title := fmt.Sprintf("Support Distribution '%s'", distroInfo.Name)

	var str strings.Builder

	gomodule, exists := os.LookupEnv("GO111MODULE")
	if !exists {
		gomodule = "(Not Set)"
	}

	str.WriteString("\n| Name   | Value |\n| ----- | ----- |\n")
	str.WriteString(fmt.Sprintf("| Wails Version | %s |\n", Version))
	str.WriteString(fmt.Sprintf("| Go Version    | %s |\n", runtime.Version()))
	str.WriteString(fmt.Sprintf("| Platform      | %s |\n", runtime.GOOS))
	str.WriteString(fmt.Sprintf("| Arch          | %s |\n", runtime.GOARCH))
	str.WriteString(fmt.Sprintf("| GO111MODULE   | %s |\n", gomodule))
	str.WriteString(fmt.Sprintf("| Distribution ID   | %s |\n", distroInfo.ID))
	str.WriteString(fmt.Sprintf("| Distribution Name   | %s |\n", distroInfo.Name))
	str.WriteString(fmt.Sprintf("| Distribution Version   | %s |\n", distroInfo.Release))

	body := fmt.Sprintf("**Description**\nDistribution '%s' is currently unsupported.\n\n**Further Information**\n\n%s\n\n*Please add any extra information here, EG: libraries that are needed to make the distribution work, or commands to install them*", distroInfo.ID, str.String())
	fullURL := "https://github.com/wailsapp/wails/issues/new?"
	params := "title=" + title + "&body=" + body

	fmt.Println("Opening browser to file request.")
	browser.OpenURL(fullURL + url.PathEscape(params))
	return nil
}<|MERGE_RESOLUTION|>--- conflicted
+++ resolved
@@ -79,7 +79,6 @@
 		if len(splitLine) != 2 {
 			continue
 		}
-<<<<<<< HEAD
 		switch splitLine[0] {
 		case "ID":
 			osID = strings.Trim(splitLine[1], "\"")
@@ -87,30 +86,6 @@
 			osNAME = strings.Trim(splitLine[1], "\"")
 		case "VERSION_ID":
 			version = strings.Trim(splitLine[1], "\"")
-=======
-		// Check distro name against list of distros
-		result.Release = version
-		result.DiscoveredBy = "/etc/os-release"
-		switch osID {
-		case "debian":
-			result.Distribution = Debian
-		case "ubuntu":
-			result.Distribution = Ubuntu
-		case "arch":
-			result.Distribution = Arch
-		case "fedora":
-			result.Distribution = Fedora
-		case "centos":
-			result.Distribution = CentOS
-		case "gentoo":
-			result.Distribution = Gentoo
-		case "zorin":
-			result.Distribution = Zorin
-		case "parrot":
-			result.Distribution = Parrot
-		default:
-			result.Distribution = Unknown
->>>>>>> 839815e2
 		}
 	}
 	// Check distro name against list of distros
@@ -130,6 +105,8 @@
 		result.Distribution = Gentoo
 	case "zorin":
 		result.Distribution = Zorin
+	case "parrot":
+		result.Distribution = Parrot
 	default:
 		result.Distribution = Unknown
 	}

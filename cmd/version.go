package cmd

// Version - Wails version
<<<<<<< HEAD
const Version = "v0.18.7-pre"
=======
const Version = "v0.18.11-pre"
>>>>>>> 52e6091f
<|MERGE_RESOLUTION|>--- conflicted
+++ resolved
@@ -1,8 +1,4 @@
 package cmd
 
 // Version - Wails version
-<<<<<<< HEAD
-const Version = "v0.18.7-pre"
-=======
-const Version = "v0.18.11-pre"
->>>>>>> 52e6091f
+const Version = "v0.18.11-pre"
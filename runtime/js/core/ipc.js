--- conflicted
+++ resolved
@@ -26,17 +26,11 @@
  * @param {string} message
  */
 function Invoke(message) {
-<<<<<<< HEAD
-	if ( window.wailsbridge ) {
-=======
 	if (window.wailsbridge) {
->>>>>>> aa698b99
 		window.wailsbridge.websocket.send(message);
 	} else {
 		window.external.invoke(message);
 	}
-<<<<<<< HEAD
-=======
 
 	// Also send to listeners
 	if (listeners.length > 0) {
@@ -44,7 +38,6 @@
 			listeners[i](message);
 		}
 	}
->>>>>>> aa698b99
 }
 
 /**
